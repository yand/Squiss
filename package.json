{
  "name": "squiss",
  "version": "1.0.0",
  "description": "High-volume SQS poller",
  "main": "src/index.js",
  "engines": {
    "node": ">=4.2"
  },
  "scripts": {
    "clean": "rm -rf node_modules build coverage",
    "test": "npm run lint && npm run test-cov && npm run check-cov",
    "mocha": "mocha",
    "test-cov": "istanbul cover _mocha",
    "check-cov": "istanbul check-coverage --statements 100 --branches 100 --functions 100 --lines 100",
    "lint": "eslint ./src ./test"
  },
  "repository": {
    "type": "git",
    "url": "git+https://github.com/TechnologyAdvice/Squiss.git"
  },
  "files": [
    "src"
  ],
  "keywords": [
    "aws",
    "amazon",
    "sqs",
    "polling",
    "poll",
    "poller",
    "queue"
  ],
  "author": "TechnologyAdvice <devteam+squiss@technologyadvice.com>",
  "license": "ISC",
  "bugs": {
    "url": "https://github.com/TechnologyAdvice/Squiss/issues"
  },
  "homepage": "https://github.com/TechnologyAdvice/Squiss#readme",
  "dependencies": {
    "aws-sdk": "^2.10.0"
  },
  "devDependencies": {
    "chai": "^3.5.0",
    "delay": "^1.3.1",
<<<<<<< HEAD
    "eslint": "^3.7.1",
    "istanbul": "^0.4.3",
    "mocha": "^3.1.2",
=======
    "eslint": "^3.15.0",
    "istanbul": "^0.4.3",
    "mocha": "^3.2.0",
>>>>>>> fed3252f
    "sinon": "^1.17.3",
    "sinon-chai": "^2.8.0"
  }
}<|MERGE_RESOLUTION|>--- conflicted
+++ resolved
@@ -42,15 +42,9 @@
   "devDependencies": {
     "chai": "^3.5.0",
     "delay": "^1.3.1",
-<<<<<<< HEAD
-    "eslint": "^3.7.1",
-    "istanbul": "^0.4.3",
-    "mocha": "^3.1.2",
-=======
     "eslint": "^3.15.0",
     "istanbul": "^0.4.3",
     "mocha": "^3.2.0",
->>>>>>> fed3252f
     "sinon": "^1.17.3",
     "sinon-chai": "^2.8.0"
   }
